# FAQ

_The first rule of FAQ is don't bikeshed the FAQ, leave that for
[Create structure for managing docs](https://github.com/golang/dep/issues/331)._

Please contribute to the FAQ! Found an explanation in an issue or pull request helpful?
Summarize the question and quote the reply, linking back to the original comment.

* [Does `dep` replace `go get`?](#does-dep-replace-go-get)
* [Why is it `dep ensure` instead of `dep install`?](#why-is-it-dep-ensure-instead-of-dep-install)

* [What is the difference between Gopkg.toml (the "manifest") and Gopkg.lock (the "lock")?](#what-is-the-difference-between-gopkgtoml-the-manifest-and-gopkglock-the-lock)
* [When should I use `constraint`, `override` `required`, or `ignored` in the Gopkg.toml?](#when-should-i-use-constraint-override-required-or-ignored-in-gopkgtoml)
* [What is a direct or transitive dependency?](#what-is-a-direct-or-transitive-dependency)
* [How does `dep` decide what version of a dependency to use?](#how-does-dep-decide-what-version-of-a-dependency-to-use)
* [Why is `dep` ignoring a version constraint in the manifest?](#why-is-dep-ignoring-a-version-constraint-in-the-manifest)
* [How do I constrain a transitive dependency's version?](#how-do-i-constrain-a-transitive-dependencys-version)
* [Why did `dep` use a different revision for package X instead of the revision in the lock file?](#why-did-dep-use-a-different-revision-for-package-x-instead-of-the-revision-in-the-lock-file)

* [Should I commit my vendor directory?](#should-i-commit-my-vendor-directory)
* [`dep` deleted my files in the vendor directory!](#dep-deleted-my-files-in-the-vendor-directory)
* [Can I put the manifest and lock in the vendor directory?](#can-i-put-the-manifest-and-lock-in-the-vendor-directory)
* [How can I test changes to a dependency?](#how-can-i-test-changes-to-a-dependency)

* [Why is `dep` slow?](#why-is-dep-slow)
* [How does `dep` handle symbolic links?](#how-does-dep-handle-symbolic-links)

* [How do I roll releases that `dep` will be able to use?](#how-do-i-roll-releases-that-dep-will-be-able-to-use)
* [What semver version should I use?](#what-semver-version-should-i-use)
* [Is it OK to make backwards-incompatible changes now?](#is-it-ok-to-make-backwards-incompatible-changes-now)
* [My dependers don't use `dep` yet. What should I do?](#my-dependers-dont-use-dep-yet-what-should-i-do)

## Does `dep` replace `go get`?

No, `dep` is an experiment and is still in its infancy. Depending on how this
experiment goes, it may be considered for inclusion in the go project in some form
or another in the future but that is not guaranteed.

Here are some suggestions for when you could use `dep` or `go get`:
> I would say that dep doesn't replace go get, but they both can do similar things. Here's how I use them:
>
> `go get`: I want to download the source code for a go project so that I can work on it myself, or to install a tool. This clones the repo under GOPATH for all to use.
>
> `dep ensure`: I have imported a new dependency in my code and want to download the dependency so I can start using it. My workflow is "add the import to the code, and then run dep ensure so that the manifest/lock/vendor are updated". This clones the repo under my project's vendor directory, and remembers the revision used so that everyone who works on my project is guaranteed to be using the same version of dependencies.
-[@carolynvs in #376](https://github.com/golang/dep/issues/376#issuecomment-293964655)

> The long term vision is a sane, overall-consistent go tool. My general take is that `go get`
> is for people consuming Go code, and dep-family commands are for people developing it.
-[@sdboyer in #376](https://github.com/golang/dep/issues/376#issuecomment-294045873)

## Why is it `dep ensure` instead of `dep install`?

> Yeah, we went round and round on names. [A lot](https://gist.github.com/jessfraz/315db91b272441f510e81e449f675a8b).
>
> The idea of "ensure" is roughly, "ensure that all my local states - code tree, manifest, lock, and vendor - are in sync with each other." When arguments are passed, it becomes "ensure this argument is satisfied, along with synchronization between all my local states."
>
> We opted for this approach because we came to the conclusion that allowing the tool to perform partial work/exit in intermediate states ended up creating a tool that had more commands, had far more possible valid exit and input states, and was generally full of footguns. In this approach, the user has most of the same ultimate control, but exercises it differently (by modifying the code/manifest and re-running dep ensure).
-[@sdboyer in #371](https://github.com/golang/dep/issues/371#issuecomment-293246832)


## What is the difference between `Gopkg.toml` (the "manifest") and `Gopkg.lock` (the "lock")?

> The manifest describes user intent, and the lock describes computed outputs. There's flexibility in manifests that isn't present in locks..., as the "branch": "master" constraint will match whatever revision master HAPPENS to be at right now, whereas the lock is nailed down to a specific revision.
>
> This flexibility is important because it allows us to provide easy commands (e.g. `dep ensure -update`) that can manage an update process for you, within the constraints you specify, AND because it allows your project, when imported by someone else, to collaboratively specify the constraints for your own dependencies.
-[@sdboyer in #281](https://github.com/golang/dep/issues/281#issuecomment-284118314)

## When should I use `constraint`, `override`, `required`, or `ignored` in `Gopkg.toml`?

* Use `constraint` to constrain a [direct dependency](#what-is-a-direct-or-transitive-dependency) to a specific branch, version range, revision, or specify an alternate source such as a fork.
* Use `override` to constrain a [transitive dependency](#what-is-a-direct-or-transitive-dependency). See [How do I constrain a transitive dependency's version?](#how-do-i-constrain-a-transitive-dependencys-version) for more details on how overrides differ from constraints. Overrides should be used cautiously, sparingly, and temporarily.
* Use `required` to explicitly add a dependency that is not imported directly or transitively, for example a development package used for code generation.
* Use `ignored` to ignore a package and any of that package's unique dependencies.

## What is a direct or transitive dependency?
* Direct dependencies are dependencies that are imported directly by your project: they appear in at least one import statement from your project.
* Transitive dependencies are the dependencies of your dependencies. Necessary to compile but are not directly used by your code.
## How does `dep` decide what version of a dependency to use?

The full algorithm is complex, but the most important thing to understand is
that `dep` tries versions in a [certain
order](https://godoc.org/github.com/golang/dep/internal/gps#SortForUpgrade),
checking to see a version is acceptable according to specified constraints.

- All semver versions come first, and sort mostly according to the semver 2.0
  spec, with one exception:
  - Semver versions with a prerelease are sorted after *all* non-prerelease
    semver. Within this subset they are sorted first by their numerical
    component, then lexicographically by their prerelease version.
- The default branch(es) are next; the semantics of what "default branch" means
  are specific to the underlying source type, but this is generally what you'd
  get from a `go get`.
- All other branches come next, sorted lexicographically.
- All non-semver versions (tags) are next, sorted lexicographically.
- Revisions, if any, are last, sorted lexicographically. Revisions do not
  typically appear in version lists, so the only invariant we maintain is
  determinism - deeper semantics, like chronology or topology, do not matter.

So, given a slice of the following versions:

- Branch: `master` `devel`
- Semver tags: `v1.0.0` `v1.1.0` `v1.1.0-alpha1`
- Non-semver tags: `footag`
- Revision: `f6e74e8d`
Sorting for upgrade will result in the following slice.

<<<<<<< HEAD
Here are some suggestions for when you could use `dep` or `go get`:
> I would say that dep doesn't replace go get, but they both can do similar things. Here's how I use them:
>
> `go get`: I want to download the source code for a go project so that I can work on it myself, or to install a tool. This clones the repo under `GOPATH` for all to use.
>
> `dep ensure`: I have imported a new dependency in my code and want to download the dependency so I can start using it. My workflow is "add the import to the code, and then run dep ensure so that the manifest/lock/vendor are updated". This clones the repo under my project's vendor directory, and remembers the revision used so that everyone who works on my project is guaranteed to be using the same version of dependencies.
-[@carolynvs in #376](https://github.com/golang/dep/issues/376#issuecomment-293964655)
=======
`[v1.1.0 v1.0.0 v1.1.0-alpha1 footag devel master f6e74e8d]`
>>>>>>> 33120009

There are a number of factors that can eliminate a version from consideration,
the simplest of which is that it doesn't match a constraint. But if you're
trying to figure out why `dep` is doing what it does, understanding that its
basic action is to attempt versions in this order should help you to reason
about what's going on.

## Why is `dep` ignoring a version constraint in the manifest?
Only your project's directly imported dependencies are affected by a `constraint` entry
in the manifest. Transitive dependencies are unaffected.

Use an `override` entry for transitive dependencies.

By default, when you specify a version without an operator, such as `~` or `=`,
`dep` automatically adds a caret operator, `^`. The caret operator pins the
left-most non-zero digit in the version. For example:
```
^1.2.3 means 1.2.3 <= X < 2.0.0
^0.2.3 means 0.2.3 <= X < 0.3.0
^0.0.3 means 0.0.3 <= X < 0.0.4
```

To pin a version of direct dependency in manifest, prefix the version with `=`.
For example:
```
[[constraint]]
  name = "github.com/pkg/errors"
  version = "=0.8.0"
```

## How do I constrain a transitive dependency's version?
First, if you're wondering about this because you're trying to keep the version
of the transitive dependency from changing, then you're working against `dep`'s
design. The lock file, `Gopkg.lock`, will keep the selected version of the
transitive dependency stable, unless you explicitly request an upgrade or it's
impossible to find a solution without changing that version.

If that isn't your use case and you still need to constrain a transitive
dependency, you have a couple of options:

1. Make the transitive dependency a direct one, either with a dummy import or an entry in the `required` list in `Gopkg.toml`.
2. Use an override.

Overrides are a sledgehammer, and should only be used as a last resort. While
constraints and overrides are declared in the same way in `Gopkg.toml`, they
behave differently:

* Constraints:
   1. Can be declared by any project's manifest, yours or a dependency
   2. Apply only to direct dependencies of the project declaring the constraint
   3. Must not conflict with the `constraint` entries declared in any other project's manifest
* Overrides:
   1. Are only utilized from the current/your project's manifest
   2. Apply globally, to direct and transitive dependencies
   3. Supersede constraints declared in all manifests, yours or a dependency's

Overrides are also discussed with some visuals in [the gps docs](https://github.com/sdboyer/gps/wiki/gps-for-Implementors#overrides).

## Why did `dep` use a different revision for package X instead of the revision in the lock file?
Sometimes the revision specified in the lock file is no longer valid. There are a few
ways this can occur:

* When you generated the lock file, you had an unpushed commit in your local copy of package X's repository in your `GOPATH`. (This case will be going away soon)
* After generating the lock file, new commits were force pushed to package X's repository, causing the commit revision in your lock file to no longer exist.

To troubleshoot, you can revert dep's changes to your lock, and then run `dep ensure -v -n`.
This retries the command in dry-run mode with verbose logs enabled. Check the output
for a warning like the one below, indicating that a commit in the lock is no longer valid.

```
Unable to update checked out version: fatal: reference is not a tree: 4dfc6a8a7e15229398c0a018b6d7a078cccae9c8
```

> The lock file represents a set of precise, typically immutable versions for the entire transitive closure of dependencies for a project. But "the project" can be, and is, decomposed into just a bunch of arguments to an algorithm. When those inputs change, the lock may need to change as well.
>
> Under most circumstances, if those arguments don't change, then the lock remains fine and correct. You've hit one one of the few cases where that guarantee doesn't apply. The fact that you ran dep ensure and it DID a solve is a product of some arguments changing; that solving failed because this particular commit had become stale is a separate problem.
-[@sdboyer in #405](https://github.com/golang/dep/issues/405#issuecomment-295998489)


## Should I commit my vendor directory?

It's up to you:

**Pros**

- it's the only way to get truly reproducible builds, as it guards against upstream renames and deletes
- you don't need an extra `dep ensure` step (to fetch dependencies) on fresh clones to build your repo

**Cons**

- your repo will be bigger, potentially a lot bigger
- PR diffs are more annoying

## `dep` deleted my files in the vendor directory!
If you just ran `dep init`, there should be a copy of your original vendor directory named `_vendor-TIMESTAMP` in your project root. The other commands do not make a backup before modifying the vendor directory.

> dep assumes complete control of vendor/, and may indeed blow things away if it feels like it.
-[@peterbourgon in #206](https://github.com/golang/dep/issues/206#issuecomment-277139419)

## Can I put the manifest and lock in the vendor directory?
No.

> Placing these files inside `vendor/` would concretely bind us to `vendor/` in the long term.
> We prefer to treat the `vendor/` as an implementation detail.
-[@sdboyer on go package management list](https://groups.google.com/d/msg/go-package-management/et1qFUjrkP4/LQFCHP4WBQAJ)


## How can I test changes to a dependency?

>  I would recommend against ever working in your vendor directory since dep will overwrite any changes. It’s too easy to lose work that way.
-[@carolynvs in #706](https://github.com/golang/dep/issues/706#issuecomment-305807261)

If you have a fork, add a `[[constraint]]` entry for the project in `Gopkg.toml` and set `source` to the fork source. This will ensure that `dep` will fetch the project from the fork instead of the original source. 
Otherwise, if you want to test changes locally, you can delete the package from `vendor/` and make changes directly in `GOPATH/src/*package*` so that your changes are picked up by the go tool chain.

## Why is `dep` slow?

There are two things that really slow `dep` down. One is unavoidable; for the other, we have a plan.

The unavoidable part is the initial clone. `dep` relies on a cache of local
repositories (stored under `$GOPATH/pkg/dep`), which is populated on demand.
Unfortunately, the first `dep` run, especially for a large project, may take a
while, as all dependencies are cloned into the cache.

Fortunately, this is just an _initial_ clone - pay it once, and you're done.
The problem repeats itself a bit when you're running `dep` for the first time
in a while and there's new changesets to fetch, but even then, these costs are
only paid once per changeset.

The other part is the work of retrieving information about dependencies. There are three parts to this:

1. Getting an up-to-date list of versions from the upstream source
2. Reading the `Gopkg.toml` for a particular version out of the local cache
3. Parsing the tree of packages for import statements at a particular version

The first requires one or more network calls; the second two usually mean
something like a `git checkout`, and the third is a filesystem walk, plus
loading and parsing `.go` files. All of these are expensive operations.

Fortunately, we can cache the second and third. And that cache can be permanent
when keyed on an immutable identifier for the version - like a git commit SHA1
hash. The first is a bit trickier, but there are reasonable staleness tradeoffs
we can consider to avoid the network entirely. There's an issue to [implement
persistent caching](https://github.com/golang/dep/issues/431) that's the
gateway to all of these improvements.

There's another major performance issue that's much harder - the process of picking versions itself is an NP-complete problem in `dep`'s current design. This is a much trickier problem 😜

## How does `dep` handle symbolic links?

> because we're not crazy people who delight in inviting chaos into our lives, we need to work within one `GOPATH` at a time.
-[@sdboyer in #247](https://github.com/golang/dep/pull/247#issuecomment-284181879)

Out of convenience, one might create a symlink to a directory within their `GOPATH/src`, e.g. `ln -s ~/go/src/github.com/user/awesome-project ~/Code/awesome-project`.

When `dep` is invoked with a project root that is a symlink, it will be resolved according to the following rules:

- If the symlink is outside `GOPATH` and links to a directory within a `GOPATH`, or vice versa, then `dep` will choose whichever path is within `GOPATH`.
- If the symlink is within a `GOPATH` and the resolved path is within a *different* `GOPATH`, then an error is thrown.
- If both the symlink and the resolved path are in the same `GOPATH`, then an error is thrown.
- If neither the symlink nor the resolved path are in a `GOPATH`, then an error is thrown.

This is the only symbolic link support that `dep` really intends to provide. In keeping with the general practices of the `go` tool, `dep` tends to either ignore symlinks (when walking) or copy the symlink itself, depending on the filesystem operation being performed.

## How do I roll releases that `dep` will be able to use?

In short: make sure you've committed your `Gopkg.toml` and `Gopkg.lock`, then
just create a tag in your version control system and push it to the canonical
location. `dep` is designed to work automatically with this sort of metadata
from `git`, `bzr`, and `hg`.

It's strongly preferred that you use [semver](http://semver.org)-compliant tag
names. We hope to develop documentation soon that describes this more precisely,
but in the meantime, the [npm](https://docs.npmjs.com/misc/semver) docs match
our patterns pretty well.

## What semver version should I use?

This can be a nuanced question, and the community is going to have to work out
some accepted standards for how semver should be applied to Go projects. At the
highest level, though, these are the rules:

* Below `v1.0.0`, anything goes. Use these releases to figure out what you want
  your API to be.
* Above `v1.0.0`, the general Go best practices continue to apply - don't make
  backwards-incompatible changes - exported identifiers can be added to, but
  not changed or removed.
* If you must make a backwards-incompatible change, then bump the major version.

It's important to note that having a `v1.0.0` does not preclude you from having
alpha/beta/etc releases. The semver spec allows for [prerelease
versions](http://semver.org/#spec-item-9), and `dep` is careful to _not_ allow
such versions unless `Gopkg.toml` contains a range constraint that explicitly
includes prereleases: if there exists a version `v1.0.1-alpha4`, then the
constraint `>=1.0.0` will not match it, but `>=1.0.1-alpha1` will.

Some work has been done towards [a tool
to](https://github.com/bradleyfalzon/apicompat) that will analyze and compare
your code with the last release, and suggest the next version you should use.

## Is it OK to make backwards-incompatible changes now?

Yes. But.

`dep` will make it possible for the Go ecosystem to handle
backwards-incompatible changes more gracefully. However, `dep` is not some
magical panacea. Version and dependency management is hard, and dependency hell
is real. The longstanding community wisdom about avoiding breaking changes
remains important. Any `v1.0.0` release should be accompanied by a plan for how
to avoid future breaking API changes.

One good strategy may be to add to your API instead of changing it, deprecating
old versions as you progress. Then, when the time is right, you can roll a new
major version and clean out a bunch of deprecated symbols all at once.

Note that providing an incremental migration path across breaking changes (i.e.,
shims) is tricky, and something we [don't have a good answer for
yet](https://groups.google.com/forum/#!topic/go-package-management/fp2uBMf6kq4).

## My dependers don't use `dep` yet. What should I do?

For the most part, you needn't do anything differently.

The only possible issue is if your project is ever consumed as a library. If
so, then you may want to be wary about committing your `vendor/` directory, as
it can [cause
problems](https://groups.google.com/d/msg/golang-nuts/AnMr9NL6dtc/UnyUUKcMCAAJ).
If your dependers are using `dep`, this is not a concern, as `dep` takes care of
stripping out nested `vendor` directories.<|MERGE_RESOLUTION|>--- conflicted
+++ resolved
@@ -104,17 +104,7 @@
 - Revision: `f6e74e8d`
 Sorting for upgrade will result in the following slice.
 
-<<<<<<< HEAD
-Here are some suggestions for when you could use `dep` or `go get`:
-> I would say that dep doesn't replace go get, but they both can do similar things. Here's how I use them:
->
-> `go get`: I want to download the source code for a go project so that I can work on it myself, or to install a tool. This clones the repo under `GOPATH` for all to use.
->
-> `dep ensure`: I have imported a new dependency in my code and want to download the dependency so I can start using it. My workflow is "add the import to the code, and then run dep ensure so that the manifest/lock/vendor are updated". This clones the repo under my project's vendor directory, and remembers the revision used so that everyone who works on my project is guaranteed to be using the same version of dependencies.
--[@carolynvs in #376](https://github.com/golang/dep/issues/376#issuecomment-293964655)
-=======
 `[v1.1.0 v1.0.0 v1.1.0-alpha1 footag devel master f6e74e8d]`
->>>>>>> 33120009
 
 There are a number of factors that can eliminate a version from consideration,
 the simplest of which is that it doesn't match a constraint. But if you're
