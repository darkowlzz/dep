--- conflicted
+++ resolved
@@ -514,14 +514,9 @@
 						return err
 					})
 
-<<<<<<< HEAD
 					if err == nil {
-						sg.cache.storeVersionMap(pvl, true)
+						sg.cache.setVersionMap(pvl)
 					}
-=======
-				if err == nil {
-					sg.cache.setVersionMap(pvl)
->>>>>>> 6ca8a483
 				}
 			case sourceHasLatestLocally:
 				err = sg.suprvsr.do(ctx, sg.src.sourceType(), ctSourceFetch, func(ctx context.Context) error {
