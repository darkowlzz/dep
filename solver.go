package gps

import (
	"container/heap"
	"fmt"
	"log"
	"os"
	"sort"
	"strings"

	"github.com/armon/go-radix"
)

var rootRev = Revision("")

// SolveParameters hold all arguments to a solver run.
//
// Only RootDir and ImportRoot are absolutely required. A nil Manifest is
// allowed, though it usually makes little sense.
//
// Of these properties, only Manifest and Ignore are (directly) incorporated in
// memoization hashing.
type SolveParameters struct {
	// The path to the root of the project on which the solver should operate.
	// This should point to the directory that should contain the vendor/
	// directory.
	//
	// In general, it is wise for this to be under an active GOPATH, though it
	// is not (currently) required.
	//
	// A real path to a readable directory is required.
	RootDir string

	// The import path at the base of all import paths covered by the project.
	// For example, the appropriate value for gps itself here is:
	//
	//  github.com/sdboyer/gps
	//
	// In most cases, this should match the latter portion of RootDir. However,
	// that is not (currently) required.
	//
	// A non-empty string is required.
	ImportRoot ProjectRoot

	// The root manifest. This contains all the dependency constraints
	// associated with normal Manifests, as well as the particular controls
	// afforded only to the root project.
	//
	// May be nil, but for most cases, that would be unwise.
	Manifest RootManifest

	// The root lock. Optional. Generally, this lock is the output of a previous
	// solve run.
	//
	// If provided, the solver will attempt to preserve the versions specified
	// in the lock, unless ToChange or ChangeAll settings indicate otherwise.
	Lock Lock

	// ToChange is a list of project names that should be changed - that is, any
	// versions specified for those projects in the root lock file should be
	// ignored.
	//
	// Passing ChangeAll has subtly different behavior from enumerating all
	// projects into ToChange. In general, ToChange should *only* be used if the
	// user expressly requested an upgrade for a specific project.
	ToChange []ProjectRoot

	// ChangeAll indicates that all projects should be changed - that is, any
	// versions specified in the root lock file should be ignored.
	ChangeAll bool

	// Downgrade indicates whether the solver will attempt to upgrade (false) or
	// downgrade (true) projects that are not locked, or are marked for change.
	//
	// Upgrading is, by far, the most typical case. The field is named
	// 'Downgrade' so that the bool's zero value corresponds to that most
	// typical case.
	Downgrade bool

	// Trace controls whether the solver will generate informative trace output
	// as it moves through the solving process.
	Trace bool

	// TraceLogger is the logger to use for generating trace output. If Trace is
	// true but no logger is provided, solving will result in an error.
	TraceLogger *log.Logger
}

// solver is a CDCL-style constraint solver with satisfiability conditions
// hardcoded to the needs of the Go package management problem space.
type solver struct {
	// The current number of attempts made over the course of this solve. This
	// number increments each time the algorithm completes a backtrack and
	// starts moving forward again.
	attempts int

	// SolveParameters are the inputs to the solver. They determine both what
	// data the solver should operate on, and certain aspects of how solving
	// proceeds.
	//
	// Prepare() validates these, so by the time we have a *solver instance, we
	// know they're valid.
	params SolveParameters

	// Logger used exclusively for trace output, if the trace option is set.
	tl *log.Logger

	// A bridge to the standard SourceManager. The adapter does some local
	// caching of pre-sorted version lists, as well as translation between the
	// full-on ProjectIdentifiers that the solver deals with and the simplified
	// names a SourceManager operates on.
	b sourceBridge

	// A stack containing projects and packages that are currently "selected" -
	// that is, they have passed all satisfiability checks, and are part of the
	// current solution.
	//
	// The *selection type is mostly just a dumb data container; the solver
	// itself is responsible for maintaining that invariant.
	sel *selection

	// The current list of projects that we need to incorporate into the solution in
	// order for the solution to be complete. This list is implemented as a
	// priority queue that places projects least likely to induce errors at the
	// front, in order to minimize the amount of backtracking required to find a
	// solution.
	//
	// Entries are added to and removed from this list by the solver at the same
	// time that the selected queue is updated, either with an addition or
	// removal.
	unsel *unselected

	// Map of packages to ignore. Derived by converting SolveParameters.Ignore
	// into a map during solver prep - which also, nicely, deduplicates it.
	ig map[string]bool

	// A stack of all the currently active versionQueues in the solver. The set
	// of projects represented here corresponds closely to what's in s.sel,
	// although s.sel will always contain the root project, and s.vqs never
	// will. Also, s.vqs is only added to (or popped from during backtracking)
	// when a new project is selected; it is untouched when new packages are
	// added to an existing project.
	vqs []*versionQueue

	// A map of the ProjectRoot (local names) that should be allowed to change
	chng map[ProjectRoot]struct{}

	// A ProjectConstraints map containing the validated (guaranteed non-empty)
	// overrides declared by the root manifest.
	ovr ProjectConstraints

	// A map of the project names listed in the root's lock.
	rlm map[ProjectRoot]LockedProject

	// A defensively-copied instance of the root manifest.
	rm Manifest

	// A defensively-copied instance of the root lock.
	rl Lock
}

// A Solver is the main workhorse of gps: given a set of project inputs, it
// performs a constraint solving analysis to develop a complete Solution, or
// else fail with an informative error.
//
// If a Solution is found, an implementing tool may persist it - typically into
// a "lock file" - and/or use it to write out a directory tree of dependencies,
// suitable to be a vendor directory, via CreateVendorTree.
type Solver interface {
	// HashInputs produces a hash digest representing the unique inputs to this
	// solver. It is guaranteed that, if the hash digest is equal to the digest
	// from a previous Solution.InputHash(), that that Solution is valid for
	// this Solver's inputs.
	//
	// In such a case, it may not be necessary to run Solve() at all.
	HashInputs() ([]byte, error)

	// Solve initiates a solving run. It will either complete successfully with
	// a Solution, or fail with an informative error.
	Solve() (Solution, error)
}

// Prepare readies a Solver for use.
//
// This function reads and validates the provided SolveParameters. If a problem
// with the inputs is detected, an error is returned. Otherwise, a Solver is
// returned, ready to hash and check inputs or perform a solving run.
func Prepare(params SolveParameters, sm SourceManager) (Solver, error) {
	if sm == nil {
		return nil, badOptsFailure("must provide non-nil SourceManager")
	}
	if params.RootDir == "" {
		return nil, badOptsFailure("params must specify a non-empty root directory")
	}
	if params.ImportRoot == "" {
		return nil, badOptsFailure("params must include a non-empty import root")
	}
	if params.Trace && params.TraceLogger == nil {
		return nil, badOptsFailure("trace requested, but no logger provided")
	}

	if params.Manifest == nil {
		params.Manifest = simpleRootManifest{}
	}

	s := &solver{
		params: params,
		ig:     params.Manifest.IgnorePackages(),
		ovr:    params.Manifest.Overrides(),
		tl:     params.TraceLogger,
	}

	// Ensure the ignore and overrides maps are at least initialized
	if s.ig == nil {
		s.ig = make(map[string]bool)
	}
	if s.ovr == nil {
		s.ovr = make(ProjectConstraints)
	}

	// Validate no empties in the overrides map
	var eovr []string
	for pr, pp := range s.ovr {
		if pp.Constraint == nil && pp.NetworkName == "" {
			eovr = append(eovr, string(pr))
		}
	}

	if eovr != nil {
		// Maybe it's a little nitpicky to do this (we COULD proceed; empty
		// overrides have no effect), but this errs on the side of letting the
		// tool/user know there's bad input. Purely as a principle, that seems
		// preferable to silently allowing progress with icky input.
		if len(eovr) > 1 {
			return nil, badOptsFailure(fmt.Sprintf("Overrides lacked any non-zero properties for multiple project roots: %s", strings.Join(eovr, " ")))
		}
		return nil, badOptsFailure(fmt.Sprintf("An override was declared for %s, but without any non-zero properties", eovr[0]))
	}

	// Set up the bridge and ensure the root dir is in good, working order
	// before doing anything else. (This call is stubbed out in tests, via
	// overriding mkBridge(), so we can run with virtual RootDir.)
	s.b = mkBridge(s, sm)
	err := s.b.verifyRootDir(s.params.RootDir)
	if err != nil {
		return nil, err
	}

	// Initialize maps
	s.chng = make(map[ProjectRoot]struct{})
	s.rlm = make(map[ProjectRoot]LockedProject)

	for _, v := range s.params.ToChange {
		s.chng[v] = struct{}{}
	}

	// Initialize stacks and queues
	s.sel = &selection{
		deps: make(map[ProjectRoot][]dependency),
		sm:   s.b,
	}
	s.unsel = &unselected{
		sl:  make([]bimodalIdentifier, 0),
		cmp: s.unselectedComparator,
	}

	// Prep safe, normalized versions of root manifest and lock data
	s.rm = prepManifest(s.params.Manifest)
	if s.params.Lock != nil {
		for _, lp := range s.params.Lock.Projects() {
			s.rlm[lp.Ident().ProjectRoot] = lp
		}

		// Also keep a prepped one, mostly for the bridge. This is probably
		// wasteful, but only minimally so, and yay symmetry
		s.rl = prepLock(s.params.Lock)
	}

	return s, nil
}

// Solve attempts to find a dependency solution for the given project, as
// represented by the SolveParameters with which this Solver was created.
//
// This is the entry point to the main gps workhorse.
func (s *solver) Solve() (Solution, error) {
	// Prime the queues with the root project
	err := s.selectRoot()
	if err != nil {
		return nil, err
	}

	all, err := s.solve()

	var soln solution
	if err == nil {
		soln = solution{
			att: s.attempts,
		}

		// An err here is impossible; it could only be caused by a parsing error
		// of the root tree, but that necessarily already succeeded back up in
		// selectRoot(), so we can ignore the err return here
		soln.hd, _ = s.HashInputs()

		// Convert ProjectAtoms into LockedProjects
		soln.p = make([]LockedProject, len(all))
		k := 0
		for pa, pl := range all {
			soln.p[k] = pa2lp(pa, pl)
			k++
		}
	}

	s.traceFinish(soln, err)
	return soln, err
}

// solve is the top-level loop for the SAT solving process.
func (s *solver) solve() (map[atom]map[string]struct{}, error) {
	// Main solving loop
	for {
		bmi, has := s.nextUnselected()

		if !has {
			// no more packages to select - we're done.
			break
		}

		// This split is the heart of "bimodal solving": we follow different
		// satisfiability and selection paths depending on whether we've already
		// selected the base project/repo that came off the unselected queue.
		//
		// (If we already have selected the project, other parts of the
		// algorithm guarantee the bmi will contain at least one package from
		// this project that has yet to be selected.)
		if awp, is := s.sel.selected(bmi.id); !is {
			// Analysis path for when we haven't selected the project yet - need
			// to create a version queue.
			queue, err := s.createVersionQueue(bmi)
			if err != nil {
				// Err means a failure somewhere down the line; try backtracking.
				s.traceStartBacktrack(bmi, err, false)
				//s.traceBacktrack(bmi, false)
				if s.backtrack() {
					// backtracking succeeded, move to the next unselected id
					continue
				}
				return nil, err
			}

			if queue.current() == nil {
				panic("canary - queue is empty, but flow indicates success")
			}

			awp := atomWithPackages{
				a: atom{
					id: queue.id,
					v:  queue.current(),
				},
				pl: bmi.pl,
			}
			s.selectAtom(awp, false)
			s.vqs = append(s.vqs, queue)
		} else {
			// We're just trying to add packages to an already-selected project.
			// That means it's not OK to burn through the version queue for that
			// project as we do when first selecting a project, as doing so
			// would upend the guarantees on which all previous selections of
			// the project are based (both the initial one, and any package-only
			// ones).

			// Because we can only safely operate within the scope of the
			// single, currently selected version, we can skip looking for the
			// queue and just use the version given in what came back from
			// s.sel.selected().
			nawp := atomWithPackages{
				a: atom{
					id: bmi.id,
					v:  awp.a.v,
				},
				pl: bmi.pl,
			}

			s.traceCheckPkgs(bmi)
			err := s.check(nawp, true)
			if err != nil {
				// Err means a failure somewhere down the line; try backtracking.
				s.traceStartBacktrack(bmi, err, true)
				if s.backtrack() {
					// backtracking succeeded, move to the next unselected id
					continue
				}
				return nil, err
			}
			s.selectAtom(nawp, true)
			// We don't add anything to the stack of version queues because the
			// backtracker knows not to pop the vqstack if it backtracks
			// across a pure-package addition.
		}
	}

	// Getting this far means we successfully found a solution. Combine the
	// selected projects and packages.
	projs := make(map[atom]map[string]struct{})

	// Skip the first project. It's always the root, and that shouldn't be
	// included in results.
	for _, sel := range s.sel.projects[1:] {
		pm, exists := projs[sel.a.a]
		if !exists {
			pm = make(map[string]struct{})
			projs[sel.a.a] = pm
		}

		for _, path := range sel.a.pl {
			pm[path] = struct{}{}
		}
	}
	return projs, nil
}

// selectRoot is a specialized selectAtom, used solely to initially
// populate the queues at the beginning of a solve run.
func (s *solver) selectRoot() error {
	pa := atom{
		id: ProjectIdentifier{
			ProjectRoot: s.params.ImportRoot,
		},
		// This is a hack so that the root project doesn't have a nil version.
		// It's sort of OK because the root never makes it out into the results.
		// We may need a more elegant solution if we discover other side
		// effects, though.
		v: rootRev,
	}

	ptree, err := s.b.ListPackages(pa.id, nil)
	if err != nil {
		return err
	}

	list := make([]string, len(ptree.Packages))
	k := 0
	for path := range ptree.Packages {
		list[k] = path
		k++
	}

	a := atomWithPackages{
		a:  pa,
		pl: list,
	}

	// Push the root project onto the queue.
	// TODO(sdboyer) maybe it'd just be better to skip this?
	s.sel.pushSelection(a, true)

	// If we're looking for root's deps, get it from opts and local root
	// analysis, rather than having the sm do it
	c, tc := s.rm.DependencyConstraints(), s.rm.TestDependencyConstraints()
	mdeps := s.ovr.overrideAll(pcSliceToMap(c, tc).asSortedSlice())

	// Err is not possible at this point, as it could only come from
	// listPackages(), which if we're here already succeeded for root
	reach, _ := s.b.computeRootReach()

	deps, err := s.intersectConstraintsWithImports(mdeps, reach)
	if err != nil {
		// TODO(sdboyer) this could well happen; handle it with a more graceful error
		panic(fmt.Sprintf("shouldn't be possible %s", err))
	}

	for _, dep := range deps {
		// If we have no lock, or if this dep isn't in the lock, then prefetch
<<<<<<< HEAD
		// it. See explanation longer comment in selectRoot() for how we benefit
		// from parallelism here.
		if _, has := s.rlm[dep.Ident.ProjectRoot]; !has {
=======
		// it. See longer explanation in selectRoot() for how we benefit from
		// parallelism here.
		if _, has := s.rlm[dep.Ident]; !has {
>>>>>>> ebd63908
			go s.b.SyncSourceFor(dep.Ident)
		}

		s.sel.pushDep(dependency{depender: pa, dep: dep})
		// Add all to unselected queue
		heap.Push(s.unsel, bimodalIdentifier{id: dep.Ident, pl: dep.pl, fromRoot: true})
	}

	s.traceSelectRoot(ptree, deps)
	return nil
}

func (s *solver) getImportsAndConstraintsOf(a atomWithPackages) ([]completeDep, error) {
	var err error

	if s.params.ImportRoot == a.a.id.ProjectRoot {
		panic("Should never need to recheck imports/constraints from root during solve")
	}

	// Work through the source manager to get project info and static analysis
	// information.
	m, _, err := s.b.GetManifestAndLock(a.a.id, a.a.v)
	if err != nil {
		return nil, err
	}

	ptree, err := s.b.ListPackages(a.a.id, a.a.v)
	if err != nil {
		return nil, err
	}

	allex := ptree.ExternalReach(false, false, s.ig)
	// Use a map to dedupe the unique external packages
	exmap := make(map[string]struct{})
	// Add the packages reached by the packages explicitly listed in the atom to
	// the list
	for _, pkg := range a.pl {
		expkgs, exists := allex[pkg]
		if !exists {
			// missing package here *should* only happen if the target pkg was
			// poisoned somehow - check the original ptree.
			if perr, exists := ptree.Packages[pkg]; exists {
				if perr.Err != nil {
					return nil, fmt.Errorf("package %s has errors: %s", pkg, perr.Err)
				}
				return nil, fmt.Errorf("package %s depends on some other package within %s with errors", pkg, a.a.id.errString())
			}
			// Nope, it's actually not there. This shouldn't happen.
			return nil, fmt.Errorf("package %s does not exist within project %s", pkg, a.a.id.errString())
		}

		for _, ex := range expkgs {
			exmap[ex] = struct{}{}
		}
	}

	reach := make([]string, len(exmap))
	k := 0
	for pkg := range exmap {
		reach[k] = pkg
		k++
	}

	deps := s.ovr.overrideAll(m.DependencyConstraints())
	return s.intersectConstraintsWithImports(deps, reach)
}

// intersectConstraintsWithImports takes a list of constraints and a list of
// externally reached packages, and creates a []completeDep that is guaranteed
// to include all packages named by import reach, using constraints where they
// are available, or Any() where they are not.
func (s *solver) intersectConstraintsWithImports(deps []workingConstraint, reach []string) ([]completeDep, error) {
	// Create a radix tree with all the projects we know from the manifest
	// TODO(sdboyer) make this smarter once we allow non-root inputs as 'projects'
	xt := radix.New()
	for _, dep := range deps {
		xt.Insert(string(dep.Ident.ProjectRoot), dep)
	}

	// Step through the reached packages; if they have prefix matches in
	// the trie, assume (mostly) it's a correct correspondence.
	dmap := make(map[ProjectRoot]completeDep)
	for _, rp := range reach {
		// If it's a stdlib package, skip it.
		// TODO(sdboyer) this just hardcodes us to the packages in tip - should we
		// have go version magic here, too?
		if stdlib[rp] {
			continue
		}

		// Look for a prefix match; it'll be the root project/repo containing
		// the reached package
		if pre, idep, match := xt.LongestPrefix(rp); match {
			if isPathPrefixOrEqual(pre, rp) {
				// Match is valid; put it in the dmap, either creating a new
				// completeDep or appending it to the existing one for this base
				// project/prefix.
				dep := idep.(workingConstraint)
				if cdep, exists := dmap[dep.Ident.ProjectRoot]; exists {
					cdep.pl = append(cdep.pl, rp)
					dmap[dep.Ident.ProjectRoot] = cdep
				} else {
					dmap[dep.Ident.ProjectRoot] = completeDep{
						workingConstraint: dep,
						pl:                []string{rp},
					}
				}
				continue
			}
		}

		// No match. Let the SourceManager try to figure out the root
		root, err := s.b.DeduceProjectRoot(rp)
		if err != nil {
			// Nothing we can do if we can't suss out a root
			return nil, err
		}

		// Make a new completeDep with an open constraint, respecting overrides
		pd := s.ovr.override(ProjectConstraint{
			Ident: ProjectIdentifier{
				ProjectRoot: root,
			},
			Constraint: Any(),
		})

		// Insert the pd into the trie so that further deps from this
		// project get caught by the prefix search
		xt.Insert(string(root), pd)
		// And also put the complete dep into the dmap
		dmap[root] = completeDep{
			workingConstraint: pd,
			pl:                []string{rp},
		}
	}

	// Dump all the deps from the map into the expected return slice
	cdeps := make([]completeDep, len(dmap))
	k := 0
	for _, cdep := range dmap {
		cdeps[k] = cdep
		k++
	}

	return cdeps, nil
}

func (s *solver) createVersionQueue(bmi bimodalIdentifier) (*versionQueue, error) {
	id := bmi.id
	// If on the root package, there's no queue to make
	if s.params.ImportRoot == id.ProjectRoot {
		return newVersionQueue(id, nil, nil, s.b)
	}

	exists, err := s.b.SourceExists(id)
	if err != nil {
		return nil, err
	}
	if !exists {
		exists, err = s.b.vendorCodeExists(id)
		if err != nil {
			return nil, err
		}
		if exists {
			// Project exists only in vendor (and in some manifest somewhere)
			// TODO(sdboyer) mark this for special handling, somehow?
		} else {
			return nil, fmt.Errorf("Project '%s' could not be located.", id)
		}
	}

	var lockv Version
	if len(s.rlm) > 0 {
		lockv, err = s.getLockVersionIfValid(id)
		if err != nil {
			// Can only get an error here if an upgrade was expressly requested on
			// code that exists only in vendor
			return nil, err
		}
	}

	var prefv Version
	if bmi.fromRoot {
		// If this bmi came from the root, then we want to search through things
		// with a dependency on it in order to see if any have a lock that might
		// express a prefv
		//
		// TODO(sdboyer) nested loop; prime candidate for a cache somewhere
		for _, dep := range s.sel.getDependenciesOn(bmi.id) {
			// Skip the root, of course
			if s.params.ImportRoot == dep.depender.id.ProjectRoot {
				continue
			}

			_, l, err := s.b.GetManifestAndLock(dep.depender.id, dep.depender.v)
			if err != nil || l == nil {
				// err being non-nil really shouldn't be possible, but the lock
				// being nil is quite likely
				continue
			}

			for _, lp := range l.Projects() {
				if lp.Ident().eq(bmi.id) {
					prefv = lp.Version()
				}
			}
		}

		// OTHER APPROACH - WRONG, BUT MAYBE USEFUL FOR REFERENCE?
		// If this bmi came from the root, then we want to search the unselected
		// queue to see if anything *else* wants this ident, in which case we
		// pick up that prefv
		//for _, bmi2 := range s.unsel.sl {
		//// Take the first thing from the queue that's for the same ident,
		//// and has a non-nil prefv
		//if bmi.id.eq(bmi2.id) {
		//if bmi2.prefv != nil {
		//prefv = bmi2.prefv
		//}
		//}
		//}

	} else {
		// Otherwise, just use the preferred version expressed in the bmi
		prefv = bmi.prefv
	}

	q, err := newVersionQueue(id, lockv, prefv, s.b)
	if err != nil {
		// TODO(sdboyer) this particular err case needs to be improved to be ONLY for cases
		// where there's absolutely nothing findable about a given project name
		return nil, err
	}

	// Hack in support for revisions.
	//
	// By design, revs aren't returned from ListVersion(). Thus, if the dep in
	// the bmi was has a rev constraint, it is (almost) guaranteed to fail, even
	// if that rev does exist in the repo. So, detect a rev and push it into the
	// vq here, instead.
	//
	// Happily, the solver maintains the invariant that constraints on a given
	// ident cannot be incompatible, so we know that if we find one rev, then
	// any other deps will have to also be on that rev (or Any).
	//
	// TODO(sdboyer) while this does work, it bypasses the interface-implied guarantees
	// of the version queue, and is therefore not a great strategy for API
	// coherency. Folding this in to a formal interface would be better.
	switch tc := s.sel.getConstraint(bmi.id).(type) {
	case Revision:
		// We know this is the only thing that could possibly match, so put it
		// in at the front - if it isn't there already.
		if q.pi[0] != tc {
			// Existence of the revision is guaranteed by checkRevisionExists().
			q.pi = append([]Version{tc}, q.pi...)
		}
	}

	// Having assembled the queue, search it for a valid version.
	s.traceCheckQueue(q, bmi, false, 1)
	return q, s.findValidVersion(q, bmi.pl)
}

// findValidVersion walks through a versionQueue until it finds a version that
// satisfies the constraints held in the current state of the solver.
//
// The satisfiability checks triggered from here are constrained to operate only
// on those dependencies induced by the list of packages given in the second
// parameter.
func (s *solver) findValidVersion(q *versionQueue, pl []string) error {
	if nil == q.current() {
		// this case should not be reachable, but reflects improper solver state
		// if it is, so panic immediately
		panic("version queue is empty, should not happen")
	}

	faillen := len(q.fails)

	for {
		cur := q.current()
		s.traceInfo("try %s@%s", q.id.errString(), cur)
		err := s.check(atomWithPackages{
			a: atom{
				id: q.id,
				v:  cur,
			},
			pl: pl,
		}, false)
		if err == nil {
			// we have a good version, can return safely
			return nil
		}

		if q.advance(err) != nil {
			// Error on advance, have to bail out
			break
		}
		if q.isExhausted() {
			// Queue is empty, bail with error
			break
		}
	}

	s.fail(s.sel.getDependenciesOn(q.id)[0].depender.id)

	// Return a compound error of all the new errors encountered during this
	// attempt to find a new, valid version
	return &noVersionError{
		pn:    q.id,
		fails: q.fails[faillen:],
	}
}

// getLockVersionIfValid finds an atom for the given ProjectIdentifier from the
// root lock, assuming:
//
// 1. A root lock was provided
// 2. The general flag to change all projects was not passed
// 3. A flag to change this particular ProjectIdentifier was not passed
//
// If any of these three conditions are true (or if the id cannot be found in
// the root lock), then no atom will be returned.
func (s *solver) getLockVersionIfValid(id ProjectIdentifier) (Version, error) {
	// If the project is specifically marked for changes, then don't look for a
	// locked version.
	if _, explicit := s.chng[id.ProjectRoot]; explicit || s.params.ChangeAll {
		// For projects with an upstream or cache repository, it's safe to
		// ignore what's in the lock, because there's presumably more versions
		// to be found and attempted in the repository. If it's only in vendor,
		// though, then we have to try to use what's in the lock, because that's
		// the only version we'll be able to get.
		if exist, _ := s.b.SourceExists(id); exist {
			// Upgrades mean breaking the lock
			s.b.breakLock()
			return nil, nil
		}

		// However, if a change was *expressly* requested for something that
		// exists only in vendor, then that guarantees we don't have enough
		// information to complete a solution. In that case, error out.
		if explicit {
			return nil, &missingSourceFailure{
				goal: id,
				prob: "Cannot upgrade %s, as no source repository could be found.",
			}
		}
	}

	lp, exists := s.rlm[id.ProjectRoot]
	if !exists {
		return nil, nil
	}

	constraint := s.sel.getConstraint(id)
	v := lp.Version()
	if !constraint.Matches(v) {
		var found bool
		if tv, ok := v.(Revision); ok {
			// If we only have a revision from the root's lock, allow matching
			// against other versions that have that revision
			for _, pv := range s.b.pairRevision(id, tv) {
				if constraint.Matches(pv) {
					v = pv
					found = true
					break
				}
			}
			//} else if _, ok := constraint.(Revision); ok {
			//// If the current constraint is itself a revision, and the lock gave
			//// an unpaired version, see if they match up
			////
			//if u, ok := v.(UnpairedVersion); ok {
			//pv := s.sm.pairVersion(id, u)
			//if constraint.Matches(pv) {
			//v = pv
			//found = true
			//}
			//}
		}

		if !found {
			// No match found, which means we're going to be breaking the lock
			s.b.breakLock()
			return nil, nil
		}
	}

	return v, nil
}

// backtrack works backwards from the current failed solution to find the next
// solution to try.
func (s *solver) backtrack() bool {
	if len(s.vqs) == 0 {
		// nothing to backtrack to
		return false
	}

	for {
		for {
			if len(s.vqs) == 0 {
				// no more versions, nowhere further to backtrack
				return false
			}
			if s.vqs[len(s.vqs)-1].failed {
				break
			}

			s.vqs, s.vqs[len(s.vqs)-1] = s.vqs[:len(s.vqs)-1], nil

			// Pop selections off until we get to a project.
			var proj bool
			var awp atomWithPackages
			for !proj {
				awp, proj = s.unselectLast()
				s.traceBacktrack(awp.bmi(), !proj)
			}
		}

		// Grab the last versionQueue off the list of queues
		q := s.vqs[len(s.vqs)-1]

		// Walk back to the next project
		awp, proj := s.unselectLast()
		if !proj {
			panic("canary - *should* be impossible to have a pkg-only selection here")
		}

		if !q.id.eq(awp.a.id) {
			panic("canary - version queue stack and selected project stack are misaligned")
		}

		// Advance the queue past the current version, which we know is bad
		// TODO(sdboyer) is it feasible to make available the failure reason here?
		if q.advance(nil) == nil && !q.isExhausted() {
			// Search for another acceptable version of this failed dep in its queue
			s.traceCheckQueue(q, awp.bmi(), true, 0)
			if s.findValidVersion(q, awp.pl) == nil {
				// Found one! Put it back on the selected queue and stop
				// backtracking

				// reusing the old awp is fine
				awp.a.v = q.current()
				s.selectAtom(awp, false)
				break
			}
		}

		s.traceBacktrack(awp.bmi(), false)
		//s.traceInfo("no more versions of %s, backtracking", q.id.errString())

		// No solution found; continue backtracking after popping the queue
		// we just inspected off the list
		// GC-friendly pop pointer elem in slice
		s.vqs, s.vqs[len(s.vqs)-1] = s.vqs[:len(s.vqs)-1], nil
	}

	// Backtracking was successful if loop ended before running out of versions
	if len(s.vqs) == 0 {
		return false
	}
	s.attempts++
	return true
}

func (s *solver) nextUnselected() (bimodalIdentifier, bool) {
	if len(s.unsel.sl) > 0 {
		return s.unsel.sl[0], true
	}

	return bimodalIdentifier{}, false
}

func (s *solver) unselectedComparator(i, j int) bool {
	ibmi, jbmi := s.unsel.sl[i], s.unsel.sl[j]
	iname, jname := ibmi.id, jbmi.id

	// Most important thing is pushing package additions ahead of project
	// additions. Package additions can't walk their version queue, so all they
	// do is narrow the possibility of success; better to find out early and
	// fast if they're going to fail than wait until after we've done real work
	// on a project and have to backtrack across it.

	// FIXME the impl here is currently O(n) in the number of selections; it
	// absolutely cannot stay in a hot sorting path like this
	// FIXME while other solver invariants probably protect us from it, this
	// call-out means that it's possible for external state change to invalidate
	// heap invariants.
	_, isel := s.sel.selected(iname)
	_, jsel := s.sel.selected(jname)

	if isel && !jsel {
		return true
	}
	if !isel && jsel {
		return false
	}

	if iname.eq(jname) {
		return false
	}

	_, ilock := s.rlm[iname.ProjectRoot]
	_, jlock := s.rlm[jname.ProjectRoot]

	switch {
	case ilock && !jlock:
		return true
	case !ilock && jlock:
		return false
	case ilock && jlock:
		return iname.less(jname)
	}

	// Now, sort by number of available versions. This will trigger network
	// activity, but at this point we know that the project we're looking at
	// isn't locked by the root. And, because being locked by root is the only
	// way avoid that call when making a version queue, we know we're gonna have
	// to pay that cost anyway.

	// We can safely ignore an err from ListVersions here because, if there is
	// an actual problem, it'll be noted and handled somewhere else saner in the
	// solving algorithm.
	ivl, _ := s.b.ListVersions(iname)
	jvl, _ := s.b.ListVersions(jname)
	iv, jv := len(ivl), len(jvl)

	// Packages with fewer versions to pick from are less likely to benefit from
	// backtracking, so deal with them earlier in order to minimize the amount
	// of superfluous backtracking through them we do.
	switch {
	case iv == 0 && jv != 0:
		return true
	case iv != 0 && jv == 0:
		return false
	case iv != jv:
		return iv < jv
	}

	// Finally, if all else fails, fall back to comparing by name
	return iname.less(jname)
}

func (s *solver) fail(id ProjectIdentifier) {
	// TODO(sdboyer) does this need updating, now that we have non-project package
	// selection?

	// skip if the root project
	if s.params.ImportRoot != id.ProjectRoot {
		// just look for the first (oldest) one; the backtracker will necessarily
		// traverse through and pop off any earlier ones
		for _, vq := range s.vqs {
			if vq.id.eq(id) {
				vq.failed = true
				return
			}
		}
	}
}

// selectAtom pulls an atom into the selection stack, alongside some of
// its contained packages. New resultant dependency requirements are added to
// the unselected priority queue.
//
// Behavior is slightly diffferent if pkgonly is true.
func (s *solver) selectAtom(a atomWithPackages, pkgonly bool) {
	s.unsel.remove(bimodalIdentifier{
		id: a.a.id,
		pl: a.pl,
	})

	s.sel.pushSelection(a, pkgonly)

	deps, err := s.getImportsAndConstraintsOf(a)
	if err != nil {
		// This shouldn't be possible; other checks should have ensured all
		// packages and deps are present for any argument passed to this method.
		panic(fmt.Sprintf("canary - shouldn't be possible %s", err))
	}

	// If this atom has a lock, pull it out so that we can potentially inject
	// preferred versions into any bmis we enqueue
	//
	// TODO(sdboyer) making this call here could be the first thing to trigger
	// network activity...maybe? if so, can we mitigate by deferring the work to
	// queue consumption time?
	_, l, _ := s.b.GetManifestAndLock(a.a.id, a.a.v)
	var lmap map[ProjectIdentifier]Version
	if l != nil {
		lmap = make(map[ProjectIdentifier]Version)
		for _, lp := range l.Projects() {
			lmap[lp.Ident()] = lp.Version()
		}
	}

	for _, dep := range deps {
		// If this is dep isn't in the lock, do some prefetching. (If it is, we
		// might be able to get away with zero network activity for it, so don't
		// prefetch). This provides an opportunity for some parallelism wins, on
		// two fronts:
		//
		// 1. Because this loop may have multiple deps in it, we could end up
		// simultaneously fetching both in the background while solving proceeds
		//
		// 2. Even if only one dep gets prefetched here, the worst case is that
		// that same dep comes out of the unselected queue next, and we gain a
		// few microseconds before blocking later. Best case, the dep doesn't
		// come up next, but some other dep comes up that wasn't prefetched, and
		// both fetches proceed in parallel.
		if _, has := s.rlm[dep.Ident.ProjectRoot]; !has {
			go s.b.SyncSourceFor(dep.Ident)
		}

		s.sel.pushDep(dependency{depender: a.a, dep: dep})
		// Go through all the packages introduced on this dep, selecting only
		// the ones where the only depper on them is what the previous line just
		// pushed in. Then, put those into the unselected queue.
		rpm := s.sel.getRequiredPackagesIn(dep.Ident)
		var newp []string
		for _, pkg := range dep.pl {
			// Just one means that the dep we're visiting is the sole importer.
			if rpm[pkg] == 1 {
				newp = append(newp, pkg)
			}
		}

		if len(newp) > 0 {
			bmi := bimodalIdentifier{
				id: dep.Ident,
				pl: newp,
				// This puts in a preferred version if one's in the map, else
				// drops in the zero value (nil)
				prefv: lmap[dep.Ident],
			}
			heap.Push(s.unsel, bmi)
		}
	}

	s.traceSelect(a, pkgonly)
}

func (s *solver) unselectLast() (atomWithPackages, bool) {
	awp, first := s.sel.popSelection()
	heap.Push(s.unsel, bimodalIdentifier{id: awp.a.id, pl: awp.pl})

	deps, err := s.getImportsAndConstraintsOf(awp)
	if err != nil {
		// This shouldn't be possible; other checks should have ensured all
		// packages and deps are present for any argument passed to this method.
		panic(fmt.Sprintf("canary - shouldn't be possible %s", err))
	}

	for _, dep := range deps {
		s.sel.popDep(dep.Ident)

		// if no parents/importers, remove from unselected queue
		if s.sel.depperCount(dep.Ident) == 0 {
			s.unsel.remove(bimodalIdentifier{id: dep.Ident, pl: dep.pl})
		}
	}

	return awp, first
}

// simple (temporary?) helper just to convert atoms into locked projects
func pa2lp(pa atom, pkgs map[string]struct{}) LockedProject {
	lp := LockedProject{
		pi: pa.id,
	}

	switch v := pa.v.(type) {
	case UnpairedVersion:
		lp.v = v
	case Revision:
		lp.r = v
	case versionPair:
		lp.v = v.v
		lp.r = v.r
	default:
		panic("unreachable")
	}

	for pkg := range pkgs {
		lp.pkgs = append(lp.pkgs, strings.TrimPrefix(pkg, string(pa.id.ProjectRoot)+string(os.PathSeparator)))
	}
	sort.Strings(lp.pkgs)

	return lp
}<|MERGE_RESOLUTION|>--- conflicted
+++ resolved
@@ -472,15 +472,9 @@
 
 	for _, dep := range deps {
 		// If we have no lock, or if this dep isn't in the lock, then prefetch
-<<<<<<< HEAD
-		// it. See explanation longer comment in selectRoot() for how we benefit
-		// from parallelism here.
-		if _, has := s.rlm[dep.Ident.ProjectRoot]; !has {
-=======
 		// it. See longer explanation in selectRoot() for how we benefit from
 		// parallelism here.
-		if _, has := s.rlm[dep.Ident]; !has {
->>>>>>> ebd63908
+		if _, has := s.rlm[dep.Ident.ProjectRoot]; !has {
 			go s.b.SyncSourceFor(dep.Ident)
 		}
 
